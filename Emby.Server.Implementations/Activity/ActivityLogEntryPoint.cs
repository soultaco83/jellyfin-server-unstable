--- conflicted
+++ resolved
@@ -96,43 +96,15 @@
             return Task.CompletedTask;
         }
 
-<<<<<<< HEAD
-        private async void OnCameraImageUploaded(object sender, GenericEventArgs<CameraImageUploadInfo> e)
-        {
-            await CreateLogEntry(new ActivityLog(
-                string.Format(
-                    CultureInfo.InvariantCulture,
-                    _localization.GetLocalizedString("CameraImageUploadedFrom"),
-                    e.Argument.Device.Name),
-                NotificationType.CameraImageUploaded.ToString(),
-                Guid.Empty,
-                DateTime.UtcNow,
-                LogLevel.Trace))
-                .ConfigureAwait(false);
-        }
-
         private async void OnUserLockedOut(object sender, GenericEventArgs<User> e)
-        {
-            await CreateLogEntry(new ActivityLog(
-                string.Format(
-                    CultureInfo.InvariantCulture,
-                    _localization.GetLocalizedString("UserLockedOutWithName"),
-                    e.Argument.Username),
-                NotificationType.UserLockedOut.ToString(),
-                e.Argument.Id,
-                DateTime.UtcNow,
-                LogLevel.Trace))
-=======
-        private async void OnUserLockedOut(object sender, GenericEventArgs<MediaBrowser.Controller.Entities.User> e)
         {
             await CreateLogEntry(new ActivityLog(
                     string.Format(
                         CultureInfo.InvariantCulture,
                         _localization.GetLocalizedString("UserLockedOutWithName"),
-                        e.Argument.Name),
+                        e.Argument.Username),
                     NotificationType.UserLockedOut.ToString(),
                     e.Argument.Id))
->>>>>>> 652e9702
                 .ConfigureAwait(false);
         }
 
@@ -537,20 +509,10 @@
 
             _subManager.SubtitleDownloadFailure -= OnSubtitleDownloadFailure;
 
-<<<<<<< HEAD
             _userManager.OnUserCreated -= OnUserCreated;
             _userManager.OnUserPasswordChanged -= OnUserPasswordChanged;
             _userManager.OnUserDeleted -= OnUserDeleted;
             _userManager.OnUserLockedOut -= OnUserLockedOut;
-
-            _deviceManager.CameraImageUploaded -= OnCameraImageUploaded;
-=======
-            _userManager.UserCreated -= OnUserCreated;
-            _userManager.UserPasswordChanged -= OnUserPasswordChanged;
-            _userManager.UserDeleted -= OnUserDeleted;
-            _userManager.UserPolicyUpdated -= OnUserPolicyUpdated;
-            _userManager.UserLockedOut -= OnUserLockedOut;
->>>>>>> 652e9702
         }
 
         /// <summary>
