--- conflicted
+++ resolved
@@ -1,11 +1,7 @@
 ﻿using System;
-<<<<<<< HEAD
+using Jellyfin.Data.Enums;
 using MediaBrowser.Controller.Net;
 using MediaBrowser.Controller.Session;
-=======
-using Jellyfin.Data.Enums;
-using MediaBrowser.Controller.Net;
->>>>>>> 804764e1
 using Microsoft.AspNetCore.Http;
 
 namespace Jellyfin.Api.Helpers
@@ -34,26 +30,6 @@
                 : value.Split(separator);
         }
 
-<<<<<<< HEAD
-        internal static SessionInfo GetSession(ISessionManager sessionManager, IAuthorizationContext authContext, HttpRequest request)
-        {
-            var authorization = authContext.GetAuthorizationInfo(request);
-            var user = authorization.User;
-            var session = sessionManager.LogSessionActivity(
-                authorization.Client,
-                authorization.Version,
-                authorization.DeviceId,
-                authorization.Device,
-                request.HttpContext.Connection.RemoteIpAddress.ToString(),
-                user);
-
-            if (session == null)
-            {
-                throw new ArgumentException("Session not found.");
-            }
-
-            return session;
-=======
         /// <summary>
         /// Checks if the user can update an entry.
         /// </summary>
@@ -76,7 +52,26 @@
             }
 
             return true;
->>>>>>> 804764e1
+        }
+
+        internal static SessionInfo GetSession(ISessionManager sessionManager, IAuthorizationContext authContext, HttpRequest request)
+        {
+            var authorization = authContext.GetAuthorizationInfo(request);
+            var user = authorization.User;
+            var session = sessionManager.LogSessionActivity(
+                authorization.Client,
+                authorization.Version,
+                authorization.DeviceId,
+                authorization.Device,
+                request.HttpContext.Connection.RemoteIpAddress.ToString(),
+                user);
+
+            if (session == null)
+            {
+                throw new ArgumentException("Session not found.");
+            }
+
+            return session;
         }
     }
 }