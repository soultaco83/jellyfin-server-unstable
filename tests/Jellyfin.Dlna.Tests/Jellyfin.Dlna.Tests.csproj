<Project Sdk="Microsoft.NET.Sdk">

  <PropertyGroup>
    <TargetFramework>net5.0</TargetFramework>
    <IsPackable>false</IsPackable>
    <TreatWarningsAsErrors>true</TreatWarningsAsErrors>
    <Nullable>enable</Nullable>
    <AnalysisMode>AllEnabledByDefault</AnalysisMode>
    <CodeAnalysisRuleSet>../jellyfin-tests.ruleset</CodeAnalysisRuleSet>
  </PropertyGroup>

  <ItemGroup>
<<<<<<< HEAD
    <PackageReference Include="Microsoft.NET.Test.Sdk" Version="16.9.1" />
    <PackageReference Include="Moq" Version="4.16.1" />
=======
    <PackageReference Include="Microsoft.NET.Test.Sdk" Version="16.9.4" />
>>>>>>> 5a6e60b4
    <PackageReference Include="xunit" Version="2.4.1" />
    <PackageReference Include="xunit.runner.visualstudio" Version="2.4.3" />
    <PackageReference Include="coverlet.collector" Version="3.0.3" />
  </ItemGroup>

  <!-- Code Analyzers -->
  <ItemGroup Condition=" '$(Configuration)' == 'Debug' ">
    <PackageReference Include="SerilogAnalyzer" Version="0.15.0" PrivateAssets="All" />
    <PackageReference Include="StyleCop.Analyzers" Version="1.1.118" PrivateAssets="All" />
    <PackageReference Include="SmartAnalyzers.MultithreadingAnalyzer" Version="1.1.31" PrivateAssets="All" />
  </ItemGroup>

  <ItemGroup>
    <ProjectReference Include="../../Emby.Dlna/Emby.Dlna.csproj" />
  </ItemGroup>

</Project><|MERGE_RESOLUTION|>--- conflicted
+++ resolved
@@ -10,12 +10,8 @@
   </PropertyGroup>
 
   <ItemGroup>
-<<<<<<< HEAD
     <PackageReference Include="Microsoft.NET.Test.Sdk" Version="16.9.1" />
     <PackageReference Include="Moq" Version="4.16.1" />
-=======
-    <PackageReference Include="Microsoft.NET.Test.Sdk" Version="16.9.4" />
->>>>>>> 5a6e60b4
     <PackageReference Include="xunit" Version="2.4.1" />
     <PackageReference Include="xunit.runner.visualstudio" Version="2.4.3" />
     <PackageReference Include="coverlet.collector" Version="3.0.3" />
