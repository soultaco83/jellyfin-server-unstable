using System.Text.Json;
using System.Text.Json.Serialization;
using MediaBrowser.Common.Json.Converters;

namespace MediaBrowser.Common.Json
{
    /// <summary>
    /// Helper class for having compatible JSON throughout the codebase.
    /// </summary>
    public static class JsonDefaults
    {
        /// <summary>
        /// Gets the default <see cref="JsonSerializerOptions" /> options.
        /// </summary>
        /// <remarks>
        /// When changing these options, update
        ///     Jellyfin.Server/Extensions/ApiServiceCollectionExtensions.cs
        ///         -> AddJellyfinApi
        ///             -> AddJsonOptions
        /// </remarks>
        /// <returns>The default <see cref="JsonSerializerOptions" /> options.</returns>
        public static JsonSerializerOptions GetOptions()
        {
            var options = new JsonSerializerOptions
            {
                ReadCommentHandling = JsonCommentHandling.Disallow,
                WriteIndented = false
            };

            options.Converters.Add(new JsonGuidConverter());
            options.Converters.Add(new JsonStringEnumConverter());
<<<<<<< HEAD
            options.Converters.Add(new JsonInt64Converter());
=======
            options.Converters.Add(new JsonNonStringKeyDictionaryConverterFactory());
>>>>>>> 601e4a88

            return options;
        }
        
        /// <summary>
        /// Gets CamelCase json options.
        /// </summary>
        public static JsonSerializerOptions CamelCase
        {
            get
            {
                var options = GetOptions();
                options.PropertyNamingPolicy = JsonNamingPolicy.CamelCase;
                return options;
            }
        }

        /// <summary>
        /// Gets PascalCase json options.
        /// </summary>
        public static JsonSerializerOptions PascalCase
        {
            get
            {
                var options = GetOptions();
                options.PropertyNamingPolicy = null;
                return options;
            }
        }
    }
}<|MERGE_RESOLUTION|>--- conflicted
+++ resolved
@@ -29,11 +29,7 @@
 
             options.Converters.Add(new JsonGuidConverter());
             options.Converters.Add(new JsonStringEnumConverter());
-<<<<<<< HEAD
-            options.Converters.Add(new JsonInt64Converter());
-=======
             options.Converters.Add(new JsonNonStringKeyDictionaryConverterFactory());
->>>>>>> 601e4a88
 
             return options;
         }
